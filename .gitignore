--- conflicted
+++ resolved
@@ -1,14 +1,8 @@
 # Ignore Python virtual environment
 venv/
-<<<<<<< HEAD
 .hive-mind
 downloads/
 __pycache__/
-=======
-downloads/
-
-
-
 
 # Dependencies
 node_modules/
@@ -18,7 +12,6 @@
 
 # Output directories
 output/
-downloads/
 test_output/
 
 # Log files
@@ -67,5 +60,4 @@
 
 # Build files
 dist/
-build/
->>>>>>> 984530b9
+build/